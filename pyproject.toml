[tool.poetry]
name = "ampel-alerts"
<<<<<<< HEAD
version = "0.8.2-alpha.10"
=======
version = "0.8.3-alpha.8"
>>>>>>> 9dafd580
description = "Alert support for the Ampel system"
authors = ["Valery Brinnel"]
maintainers = ["Jakob van Santen <jakob.van.santen@desy.de>"]
license = "BSD-3-Clause"
readme = "README.md"
homepage = "https://ampelproject.github.io"
repository = "https://github.com/AmpelProject/Ampel-alerts"
classifiers = [
    "Development Status :: 4 - Beta",
    "Intended Audience :: Science/Research",
    "Topic :: Scientific/Engineering :: Information Analysis",
    "Topic :: Scientific/Engineering :: Astronomy",
    "Typing :: Typed",
]
packages = [{include = "ampel"}]
include = [
    'conf/*/*.json',
    'conf/*/*/*.json',
    'conf/*/*.yaml',
    'conf/*/*/*.yaml',
    'conf/*/*.yml',
    'conf/*/*/*.yml',
]

[tool.poetry.dependencies]
python = ">=3.10,<3.11"
Sphinx = {version = ">=5.1.1,<5.2.0", optional = true}
sphinx-autodoc-typehints = {version = "^1.11.1", optional = true}
<<<<<<< HEAD
tomlkit = {version = "^0.7.0"}
ampel-interface = {version = ">=0.8.2-alpha.7,<0.8.3"}
ampel-core = {version = ">=0.8.2-alpha.7,<0.8.3"}
=======
tomlkit = {version = "^0.11.0", optional=true}
ampel-interface = {version = "^0.8.3-alpha.15"}
ampel-core = {version = "^0.8.3-alpha.20"}
>>>>>>> 9dafd580

[tool.poetry.dev-dependencies]
pytest = "^7.1.2"
pytest-cov = "^3.0.0"
pytest-mock = "^3.8.2"
mongomock = "^4.1.2"
mypy = "^0.930"

[build-system]
requires = ["poetry-core>=1.0.0"]
build-backend = "poetry.core.masonry.api"

[tool.poetry.extras]
server = ["fastapi", "uvicorn"]
docs = ["Sphinx", "sphinx-autodoc-typehints", "tomlkit"]

[tool.coverage.run]
relative_files = true<|MERGE_RESOLUTION|>--- conflicted
+++ resolved
@@ -1,10 +1,6 @@
 [tool.poetry]
 name = "ampel-alerts"
-<<<<<<< HEAD
-version = "0.8.2-alpha.10"
-=======
 version = "0.8.3-alpha.8"
->>>>>>> 9dafd580
 description = "Alert support for the Ampel system"
 authors = ["Valery Brinnel"]
 maintainers = ["Jakob van Santen <jakob.van.santen@desy.de>"]
@@ -33,15 +29,9 @@
 python = ">=3.10,<3.11"
 Sphinx = {version = ">=5.1.1,<5.2.0", optional = true}
 sphinx-autodoc-typehints = {version = "^1.11.1", optional = true}
-<<<<<<< HEAD
-tomlkit = {version = "^0.7.0"}
-ampel-interface = {version = ">=0.8.2-alpha.7,<0.8.3"}
-ampel-core = {version = ">=0.8.2-alpha.7,<0.8.3"}
-=======
 tomlkit = {version = "^0.11.0", optional=true}
 ampel-interface = {version = "^0.8.3-alpha.15"}
 ampel-core = {version = "^0.8.3-alpha.20"}
->>>>>>> 9dafd580
 
 [tool.poetry.dev-dependencies]
 pytest = "^7.1.2"
