[tool.poetry]
name = "ampel-alerts"
<<<<<<< HEAD
version = "0.8.6"
=======
version = "0.9.0"
>>>>>>> 88a26503
description = "Alert support for the Ampel system"
authors = ["Valery Brinnel"]
maintainers = ["Jakob van Santen <jakob.van.santen@desy.de>"]
license = "BSD-3-Clause"
readme = "README.md"
homepage = "https://ampelproject.github.io"
repository = "https://github.com/AmpelProject/Ampel-alerts"
classifiers = [
    "Development Status :: 4 - Beta",
    "Intended Audience :: Science/Research",
    "Topic :: Scientific/Engineering :: Information Analysis",
    "Topic :: Scientific/Engineering :: Astronomy",
    "Typing :: Typed",
]
packages = [{include = "ampel"}]
include = [
    'conf/*/*.json',
    'conf/*/*/*.json',
    'conf/*/*.yaml',
    'conf/*/*/*.yaml',
    'conf/*/*.yml',
    'conf/*/*/*.yml',
]

[tool.poetry.dependencies]
python = ">=3.10,<3.12"
Sphinx = {version = ">=7.2.0,<7.3.0", optional = true}
sphinx-autodoc-typehints = {version = "^1.11.1", optional = true}
<<<<<<< HEAD
tomlkit = {version = "^0.11.0", optional=true}
ampel-interface = {version = ">=0.8.7,<0.9"}
ampel-core = {version = ">=0.8.7a0,<0.9"}
=======
tomlkit = {version = "^0.12.0", optional=true}
ampel-interface = {version = "^0.9.0"}
ampel-core = {version = "^0.9.0"}
>>>>>>> 88a26503

[tool.poetry.dev-dependencies]
pytest = "^7.4.0"
pytest-cov = "^4.1.0"
pytest-mock = "^3.11.1"
mongomock = "^4.1.2"
mypy = "^1.5.1"

[build-system]
requires = ["poetry-core>=1.0.0"]
build-backend = "poetry.core.masonry.api"

[tool.poetry.extras]
server = ["fastapi", "uvicorn"]
docs = ["Sphinx", "sphinx-autodoc-typehints", "tomlkit"]

[tool.coverage.run]
relative_files = true<|MERGE_RESOLUTION|>--- conflicted
+++ resolved
@@ -1,10 +1,6 @@
 [tool.poetry]
 name = "ampel-alerts"
-<<<<<<< HEAD
-version = "0.8.6"
-=======
 version = "0.9.0"
->>>>>>> 88a26503
 description = "Alert support for the Ampel system"
 authors = ["Valery Brinnel"]
 maintainers = ["Jakob van Santen <jakob.van.santen@desy.de>"]
@@ -33,15 +29,9 @@
 python = ">=3.10,<3.12"
 Sphinx = {version = ">=7.2.0,<7.3.0", optional = true}
 sphinx-autodoc-typehints = {version = "^1.11.1", optional = true}
-<<<<<<< HEAD
-tomlkit = {version = "^0.11.0", optional=true}
-ampel-interface = {version = ">=0.8.7,<0.9"}
-ampel-core = {version = ">=0.8.7a0,<0.9"}
-=======
 tomlkit = {version = "^0.12.0", optional=true}
 ampel-interface = {version = "^0.9.0"}
 ampel-core = {version = "^0.9.0"}
->>>>>>> 88a26503
 
 [tool.poetry.dev-dependencies]
 pytest = "^7.4.0"
