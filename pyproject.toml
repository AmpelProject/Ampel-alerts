--- conflicted
+++ resolved
@@ -30,11 +30,7 @@
 Sphinx = {version = ">=5.1.1,<5.2.0", optional = true}
 sphinx-autodoc-typehints = {version = "^1.11.1", optional = true}
 tomlkit = {version = "^0.11.0", optional=true}
-<<<<<<< HEAD
-ampel-interface = {version = "^0.8.3-beta.0"}
-=======
 ampel-interface = {version = "^0.8.3-beta.1"}
->>>>>>> ae569f40
 ampel-core = {version = "^0.8.3-alpha.21"}
 
 [tool.poetry.dev-dependencies]
