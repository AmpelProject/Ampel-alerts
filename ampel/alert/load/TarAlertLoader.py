--- conflicted
+++ resolved
@@ -8,13 +8,8 @@
 # Last Modified By:    Marcus Fenner <mf@physik.hu-berlin.de>
 
 import tarfile
-<<<<<<< HEAD
-from typing import Optional, IO, Union, cast
-from gzip import GzipFile
-=======
 from gzip import GzipFile
 from typing import IO
->>>>>>> 9dafd580
 from ampel.log.AmpelLogger import AmpelLogger
 from ampel.types import Traceless
 from ampel.abstract.AbsAlertLoader import AbsAlertLoader
@@ -29,15 +24,9 @@
 
 	tar_mode: str = 'r:gz'
 	start: int = 0
-<<<<<<< HEAD
-	file_obj: Optional[Union[IO[bytes], tarfile.ExFileObject]]
-	file_path: Optional[str]
-	logger: Traceless[AmpelLogger] # actually optional
-=======
 	file_obj: None | IO[bytes] | tarfile.ExFileObject
 	file_path: None | str
-	logger: AmpelLogger # actually optional
->>>>>>> 9dafd580
+	logger: Traceless[AmpelLogger] # actually optional
 
 
 	def __init__(self, **kwargs) -> None:
@@ -116,11 +105,7 @@
 				else:
 					return next(self)
 			elif tar_info.name.endswith('.gz'):
-<<<<<<< HEAD
-				return cast(IO[bytes], GzipFile(mode="rb", fileobj=file_obj))
-=======
 				return GzipFile(mode="rb", fileobj=file_obj) # type: ignore[return-value]
->>>>>>> 9dafd580
 			return file_obj
 
 		return next(self)
